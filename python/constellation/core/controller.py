--- conflicted
+++ resolved
@@ -51,41 +51,21 @@
 class SatelliteArray:
     """Provide object-oriented control of connected Satellites."""
 
-<<<<<<< HEAD
     def __init__(self, group: str, handler: Callable):
-        self.constellation = group
-        self._handler = handler
-        # initialize with the commands known to any CSCP Satellite
-        self._add_cmds(self, self._handler, get_cscp_commands(Satellite))
-        self._satellites: list[SatelliteCommLink] = []
-=======
-    def __init__(self, group: str, handler: callable):
         self.group = group
         self._handler = handler
         # initialize with the commands known to any CSCP Satellite
         self._add_cmds(self, self._handler, get_cscp_commands(Satellite))
         self._satellites: dict[str, SatelliteCommLink] = {}
->>>>>>> 03015c56
 
     @property
     def satellites(self):
         """Return the dict of Satellites names and their SatelliteCommLink."""
         return self._satellites
 
-<<<<<<< HEAD
     def get_satellite(self, sat_class: str, sat_name: str) -> SatelliteCommLink:
-        """Return a link to a Satellite given by its class and name.
-
-        Raises KeyError if no Satellite could be found."""
-        for sat in self._satellites:
-            if sat._name == sat_name and sat._class_name == sat_class:
-                return sat
-        raise KeyError(f"Satellite {sat_class}.{sat_name} not found")
-=======
-    def get_satellite(self, sat_class: str, sat_name: str) -> SatelliteCommLink | None:
         """Return a link to a Satellite given by its class and name."""
         return self._satellites[f"{sat_class}.{sat_name}"]
->>>>>>> 03015c56
 
     def _add_class(self, name: str, commands: dict[str, Any]):
         """Add a new class to the array."""
@@ -226,12 +206,9 @@
         else:
             self._add_satellite(service)
 
-<<<<<<< HEAD
-    def _add_satellite(self, service: DiscoveredService) -> None:
-=======
     @debug_log
     @chirp_callback(CHIRPServiceIdentifier.HEARTBEAT)
-    def _add_satellite_heatbeat(self, service: DiscoveredService):
+    def _add_satellite_heatbeat(self, service: DiscoveredService) -> None:
         """Callback method registering satellite's heartbeat."""
         if not service.alive:
             return
@@ -247,8 +224,7 @@
                 )
                 self._hb_checker.start(canonical_name)
 
-    def _add_satellite(self, service: DiscoveredService):
->>>>>>> 03015c56
+    def _add_satellite(self, service: DiscoveredService) -> None:
         self.log.debug("Adding Satellite %s", service)
         if str(service.host_uuid) in self._uuid_lookup.keys():
             self.log.error(
@@ -317,16 +293,12 @@
         except KeyError:
             pass
 
-<<<<<<< HEAD
-    def command(self, payload=None, sat=None, satcls=None, cmd=None) -> Any:
-=======
     def _hb_failure(self, name: str, state: SatelliteState) -> None:
         """Callback for Satellites failing to send heartbeats."""
         # TODO add filter for only those Satellites that we control
         self.log.critical("%s has entered %s", name, state.name)
 
-    def command(self, payload=None, sat=None, satcls=None, cmd=None):
->>>>>>> 03015c56
+    def command(self, payload=None, sat=None, satcls=None, cmd=None) -> Any:
         """Wrapper for _command_satellite function. Handle sending commands to all hosts"""
         targets = []
         # figure out whether to send command to Satellite, Class or whole Constellation
