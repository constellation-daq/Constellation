#!/usr/bin/env python3
"""
SPDX-FileCopyrightText: 2024 DESY and the Constellation authors
SPDX-License-Identifier: CC-BY-4.0
"""

from typing import Callable, Any, Tuple
from threading import Event
from concurrent.futures import ThreadPoolExecutor, Future
<<<<<<< HEAD
from enum import Enum, auto
from statemachine import StateMachine  # type: ignore
from statemachine.exceptions import TransitionNotAllowed  # type: ignore
from statemachine.states import States  # type: ignore
=======
from enum import Enum
from statemachine import StateMachine
from statemachine.exceptions import TransitionNotAllowed
from statemachine.states import States
>>>>>>> 03015c56

from .cscp import CSCPMessage
from .error import debug_log, handle_error
from .base import BaseSatelliteFrame
from .commandmanager import cscp_requestable


class SatelliteState(Enum):
    """Available states to cycle through."""

    # Idle state without any configuration
    NEW = 0x10
    # Initialized state with configuration but not (fully) applied
    INIT = 0x20
    # Prepared state where configuration is applied
    ORBIT = 0x30
    # Running state where DAQ is running
    RUN = 0x40
    # Safe fallback state if error is discovered during run
    SAFE = 0xE0
    # Error state if something went wrong
    ERROR = 0xF0
    #
    #  TRANSITIONAL STATES
    #
    initializing = 0x12
    launching = 0x23
    landing = 0x32
    reconfiguring = 0x33
    starting = 0x34
    stopping = 0x43
    interrupting = 0x0E
    # state if shutdown
    DEAD = 0xFF


class SatelliteFSM(StateMachine):
    """Manage the satellite's state and its transitions."""

    # Convert enum to states
    states = States.from_enum(
        SatelliteState, initial=SatelliteState.NEW, final=SatelliteState.DEAD
    )

    # Define transitions
    # - NEW <=> INIT
    initialize = states.NEW.to(states.initializing) | states.INIT.to(
        states.initializing
    )
    initialize |= states.ERROR.to(states.initializing)

    initialized = states.initializing.to(states.INIT)

    # - INIT <=> ORBIT
    launch = states.INIT.to(states.launching)
    launched = states.launching.to(states.ORBIT)

    land = states.ORBIT.to(states.landing)
    landed = states.landing.to(states.INIT)

    # - ORBIT <=> RUN
    start = states.ORBIT.to(states.starting)
    started = states.starting.to(states.RUN)

    stop = states.RUN.to(states.stopping)
    stopped = states.stopping.to(states.ORBIT)

    reconfigure = states.ORBIT.to(states.reconfiguring)
    reconfigured = states.reconfiguring.to(states.ORBIT)

    # - safe
    interrupt = states.ORBIT.to(states.interrupting) | states.RUN.to(
        states.interrupting
    )
    interrupted = states.interrupting.to(states.SAFE)

    recover = states.SAFE.to(states.INIT)
    # - error
    failure = states.RUN.to(states.ERROR) | states.ORBIT.to(states.ERROR)
    failure |= states.INIT.to(states.ERROR) | states.SAFE.to(states.ERROR)
    failure |= states.ERROR.to(states.ERROR) | states.NEW.to(states.ERROR)

    failure |= states.initializing.to(states.ERROR)
    failure |= states.launching.to(states.ERROR)
    failure |= states.landing.to(states.ERROR)
    failure |= states.reconfiguring.to(states.ERROR)
    failure |= states.starting.to(states.ERROR)
    failure |= states.stopping.to(states.ERROR)
    failure |= states.interrupting.to(states.ERROR)

    # complete a transitional state
    complete = initialized | launched | landed | started
    complete |= stopped | reconfigured | interrupted

    # final state
    shutdown = states.INIT.to(states.DEAD)
    shutdown |= states.ERROR.to(states.DEAD)
    shutdown |= states.SAFE.to(states.DEAD)

    transitioned = False

    def __init__(self):
        self.status = "Satellite not initialized yet."
        super().__init__()

    def before_transition(self, status):
        """Set status before the state change."""
        self.status = status

    def after_transition(self):
        """Set flag indicating state change."""
        self.transitioned = True

    def write_diagram(self, filename):
        """Create a png with the FSM schematic."""
        from statemachine.contrib.diagram import DotGraphMachine  # type: ignore

        graph = DotGraphMachine(self)
        dot = graph()
        dot.write_png(filename)


class SatelliteStateHandler(BaseSatelliteFrame):
    def __init__(self, *args, **kwargs) -> None:
        super().__init__(*args, **kwargs)

        # instantiate state machine
        self.fsm = SatelliteFSM()

        # (transitional) state executor and event
        self._state_thread_evt: Event | None = None
        self._state_thread_exc: ThreadPoolExecutor = ThreadPoolExecutor(max_workers=1)
        self._state_thread_fut: Future | None = None

    @debug_log
    @cscp_requestable
    def initialize(self, request: CSCPMessage):
        """Initiate 'initialize' state transition via a CSCP request.

        Takes dictionary with configuration values as argument.

        If the transition is not allowed, TransitionNotAllowed will be thrown by
        the FSM.

        """
        if not isinstance(request.payload, dict):
            # missing payload
            raise TypeError("Payload must be a dictionary with configuration values")
        return self._transition("initialize", request, thread=False)

    @debug_log
    @cscp_requestable
    def launch(self, request: CSCPMessage):
        """Initiate launch state transition via a CSCP request.

        No payload argument.

        If the transition is not allowed, TransitionNotAllowed will be thrown by
        the FSM.

        """
        return self._transition("launch", request, thread=False)

    @debug_log
    @cscp_requestable
    def land(self, request: CSCPMessage):
        """Initiate landing state transition via a CSCP request.

        No payload argument.

        If the transition is not allowed, TransitionNotAllowed will be thrown by
        the FSM.

        """
        return self._transition("land", request, thread=False)

    @debug_log
    @cscp_requestable
    def start(self, request: CSCPMessage):
        """Initiate start state transition via a CSCP request.

        Payload: run identifier [str].

        If the transition is not allowed, TransitionNotAllowed will be thrown by
        the FSM.

        """
        if not isinstance(request.payload, str):
            # missing/wrong payload
            raise TypeError("Payload must be a run identification string")
        return self._transition("start", request, thread=True)

    @debug_log
    @cscp_requestable
    def stop(self, request: CSCPMessage):
        """Initiate stop state transition via a CSCP request.

        No payload argument.

        If the transition is not allowed, TransitionNotAllowed will be thrown by
        the FSM.

        """
        # NOTE This transition must not be threaded as it is intended to stop
        # the acquisition thread (which does not stop on its own). If
        # thread=True then it would be added as another worker thread and
        # potentially never started.
        return self._transition("stop", request, thread=False)

    @debug_log
    @cscp_requestable
    def reconfigure(self, request: CSCPMessage):
        """Initiate reconfigure state transition via a CSCP request.

        Takes dictionary with configuration values as argument.

        If the transition is not allowed, TransitionNotAllowed will be thrown by
        the FSM.

        """
        if not hasattr(self, "do_reconfiguring"):
            raise NotImplementedError(
                "Reconfigure not supported: missing function 'do_reconfiguring'"
            )
        if not isinstance(request.payload, str):
            # missing/wrong payload
            raise TypeError("Payload must be a run identification string")
        return self._transition("reconfigure", request, thread=False)

    @debug_log
    @cscp_requestable
    def interrupt(self, request: CSCPMessage):
        """Initiate interrupt state transition via a CSCP request.

        No payload argument.

        If the transition is not allowed, TransitionNotAllowed will be thrown by
        the FSM.

        """
        return self._transition("interrupt", request, thread=False)

    @debug_log
    @cscp_requestable
    def recover(self, request: CSCPMessage):
        """Initiate recover state transition via a CSCP request.

        No payload argument.

        If the transition is not allowed, TransitionNotAllowed will be thrown by
        the FSM.

        """
        return self._transition("recover", request, thread=False)

    @debug_log
    @cscp_requestable
    def failure(self, request: CSCPMessage):
        """Enter error state transition via a CSCP request.

        No payload argument.

        This is intended for debugging purposes only and should not be called in
        normal operation.

        """
        return self._transition("failure", request, thread=False)

    def _transition(
        self, target: str, request: CSCPMessage, thread: bool
    ) -> tuple[str, str, None]:
        """Prepare and enqeue a transition task.

        The task consists of the respective transition method and the request
        payload as argument.

        If thread is true, then the transition method will be run as a separate
        thread. If allowed by the FSM, threads can potentially be interrupted by
        a subsequent task such as 'RUN' can be stopped via the 'stop' command.

        Otherwise, the transition will be run in the main satellite thread and
        subsequent tasks are queued and blocked until the original transition
        has finished.

        """
        # call FSM transition, will throw exception if not allowed
        self.log.debug("State transition %s requested", target)
        getattr(self.fsm, target)(f"{target.capitalize()} called via CSCP request.")
        self.log.info("State transition %s initiated.", target)
        transit_fcn = getattr(self, f"_wrap_{target}")
        # add to the task queue to run from the main thread
        if thread:
            # task will be run in a separate thread
            self.task_queue.put(
                (self._start_transition_thread, [transit_fcn, request.payload])
            )
        else:
            # task will be executed within the main satellite thread
            self.task_queue.put(
                (self._start_transition, [transit_fcn, request.payload])
            )
        return "transitioning", target, None

    @debug_log
    def _start_transition(self, fcn: Callable, payload: Any) -> None:
        """Start a transition and advance FSM for transitional states."""
        res = fcn(payload)
        if not res:
            res = "Transition completed!"
        # try to advance the FSM for finishing transitional states
        try:
            prev = self.fsm.current_state.id
            self.fsm.complete(res)
            now = self.fsm.current_state.id
            self.log.info(
                f"State transition to steady state completed ({prev} -> {now})."
            )
        except TransitionNotAllowed:
            if self.fsm.current_state.value != SatelliteState.ERROR.value:
                # no need to do more than set the status, we are in a steady
                # operational state
                self.fsm.status = res

    @debug_log
    def _start_transition_thread(self, fcn: Callable, payload: Any) -> None:
        """Start a transition thread with the given fcn and arguments."""
        self._state_thread_evt = Event()
        self._state_thread_fut = self._state_thread_exc.submit(fcn, payload)
        # add a callback triggered when transition is complete
        self._state_thread_fut.add_done_callback(self._state_transition_thread_complete)

    @handle_error
    def _state_transition_thread_complete(self, fut: Future) -> None:
        """Callback method when a transition thread is done."""
        self.log.trace("Transition thread completed and callback received.")
        # Get the thread's return value. This raises any exception thrown in the
        # thread, which will be handled by the @handle_error decorator to put us
        # into ERROR state.
        res = fut.result()
        if not res:
            res = "Transition completed!"
        # assert for mypy static type analysis
        assert isinstance(
            self._state_thread_evt, Event
        ), "Thread transition Event not set up correctly"
        if self._state_thread_evt.is_set():
            # Cancelled; do not advance state. This handles stopping RUN state
            # and avoids premature progression out of STOPPING
            self._state_thread_evt = None
            return
        # cleanup
        self._state_thread_evt = None
        # try to advance the FSM for finishing transitional states
        try:
            prev = self.fsm.current_state.id
            self.fsm.complete(res)
            now = self.fsm.current_state.id
            self.log.info(
                f"State transition to steady state completed ({prev} -> {now})."
            )
        except TransitionNotAllowed:
            if self.fsm.current_state.value != SatelliteState.ERROR.value:
                # no need to do more than set the status, we are in a steady
                # operational state
                self.fsm.status = res

    @cscp_requestable
    def get_state(self, _request: CSCPMessage | None = None) -> Tuple[str, None, None]:
        """Return the current state of the Satellite.

        No payload argument.
        """
        return self.fsm.current_state.id, None, None

    @cscp_requestable
    def get_status(self, _request: CSCPMessage | None = None) -> Tuple[str, None, None]:
        """Get a string describing the current status of the Satellite.

        No payload argument.

        """
        return self.fsm.status, None, None<|MERGE_RESOLUTION|>--- conflicted
+++ resolved
@@ -7,17 +7,10 @@
 from typing import Callable, Any, Tuple
 from threading import Event
 from concurrent.futures import ThreadPoolExecutor, Future
-<<<<<<< HEAD
-from enum import Enum, auto
+from enum import Enum
 from statemachine import StateMachine  # type: ignore
 from statemachine.exceptions import TransitionNotAllowed  # type: ignore
 from statemachine.states import States  # type: ignore
-=======
-from enum import Enum
-from statemachine import StateMachine
-from statemachine.exceptions import TransitionNotAllowed
-from statemachine.states import States
->>>>>>> 03015c56
 
 from .cscp import CSCPMessage
 from .error import debug_log, handle_error
