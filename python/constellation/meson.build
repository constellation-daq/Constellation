# SPDX-FileCopyrightText: 2023 DESY and the Constellation authors
# SPDX-License-Identifier: CC0-1.0

core_files = files(
  'core/__init__.py',
  'core/base.py',
  'core/broadcastmanager.py',
  'core/chirp.py',
  'core/commandmanager.py',
  'core/chp.py',
  'core/cmdp.py',
  'core/cscp.py',
<<<<<<< HEAD
=======
  'core/cdtp.py',
>>>>>>> dd3eb776
  'core/controller.py',
  'core/confighandler.py',
  'core/datareceiver.py',
  'core/datasender.py',
  'core/error.py',
  'core/fsm.py',
  'core/heartbeatchecker.py',
  'core/heartbeater.py',
  'core/monitoring.py',
  'core/protocol.py',
  'core/satellite.py',
  'core/confighandler.py',
)

satellites_files = files(
  'satellites/example_satellite.py',
<<<<<<< HEAD
  'satellites/caenhv.py',
=======
>>>>>>> dd3eb776
  'satellites/__init__.py',
)

py.install_sources(core_files,
  subdir: 'constellation/core')

py.install_sources(satellites_files,
  subdir: 'constellation/satellites')<|MERGE_RESOLUTION|>--- conflicted
+++ resolved
@@ -10,10 +10,7 @@
   'core/chp.py',
   'core/cmdp.py',
   'core/cscp.py',
-<<<<<<< HEAD
-=======
   'core/cdtp.py',
->>>>>>> dd3eb776
   'core/controller.py',
   'core/confighandler.py',
   'core/datareceiver.py',
@@ -30,10 +27,7 @@
 
 satellites_files = files(
   'satellites/example_satellite.py',
-<<<<<<< HEAD
   'satellites/caenhv.py',
-=======
->>>>>>> dd3eb776
   'satellites/__init__.py',
 )
 
