--- conflicted
+++ resolved
@@ -172,7 +172,6 @@
     assert "reconfigure" not in req.payload.keys()
 
 
-@pytest.mark.forked
 def test_satellite_state_reconfigure_impl(mock_socket_sender, mock_device_satellite):
     """Test that `reconfigure` command is available if implemented."""
     sender = CommandTransmitter("mock_sender", mock_socket_sender)
@@ -327,12 +326,8 @@
         ("land", "INIT"),
     ]
     sender = mock_cmd_transmitter
-<<<<<<< HEAD
+    satellite, _ctx = mock_satellite
     for cmd, state in transitions:
-=======
-    satellite, _ctx = mock_satellite
-    for cmd, state in transitions.items():
->>>>>>> c1b7afd0
         if cmd == "initialize":
             payload = {"mock_cfg_key": "mock config string"}
         elif cmd == "start":
@@ -358,8 +353,6 @@
         assert req.verb_type == CSCP1Message.Type.SUCCESS
 
 
-<<<<<<< HEAD
-@pytest.mark.forked
 def test_satellite_fsm_transition_safe_walk(mock_cmd_transmitter, mock_satellite):
     """Test that Satellite can 'walk' through SAFE state."""
     transitions = [
@@ -374,6 +367,7 @@
         ("land", "INIT"),
     ]
     sender = mock_cmd_transmitter
+    satellite, _ctx = mock_satellite
     for cmd, state in transitions:
         if cmd == "initialize":
             payload = {"mock_cfg_key": "mock config string"}
@@ -390,7 +384,7 @@
         assert req.verb_type == CSCP1Message.Type.SUCCESS
         # wait for state transition
 
-        wait_for_state(mock_satellite.fsm, state, 4.0)
+        wait_for_state(satellite.fsm, state, 4.0)
         # check state
         sender.send_request("get_state")
         time.sleep(0.2)
@@ -401,9 +395,6 @@
         time.sleep(0.5)  # remain in state
 
 
-@pytest.mark.forked
-=======
->>>>>>> c1b7afd0
 def test_satellite_fsm_timestamp(mock_cmd_transmitter, mock_satellite):
     """Test that FSM timestamps transitions."""
     transitions = [
@@ -414,16 +405,10 @@
         ("land", "INIT"),
     ]
     sender = mock_cmd_transmitter
-<<<<<<< HEAD
-    assert mock_satellite.fsm.last_changed
-    last_changed = mock_satellite.fsm.last_changed
-    for cmd, state in transitions:
-=======
     satellite, _ctx = mock_satellite
     assert satellite.fsm.last_changed
     last_changed = satellite.fsm.last_changed
-    for cmd, state in transitions.items():
->>>>>>> c1b7afd0
+    for cmd, state in transitions:
         if cmd == "initialize":
             payload = {"mock_cfg_key": "mock config string"}
         elif cmd == "start":
