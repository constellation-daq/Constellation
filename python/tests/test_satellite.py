--- conflicted
+++ resolved
@@ -26,18 +26,11 @@
     ctx.flip_queues()
 
     class MockDeviceSatellite(Satellite):
-<<<<<<< HEAD
-=======
-
->>>>>>> 53fcb2ec
         def __init__(self, *args, **kwargs):
             super().__init__(*args, **kwargs)
             self.callback_triggered = False
             self.KEEP_WAITING = True
-<<<<<<< HEAD
-=======
             self.reconfigured = False
->>>>>>> 53fcb2ec
 
         @chirp_callback(CHIRPServiceIdentifier.DATA)
         def callback_function(self, service):
@@ -153,9 +146,6 @@
     assert req.verb_type == CSCP1Message.Type.SUCCESS
 
 
-<<<<<<< HEAD
-=======
-@pytest.mark.forked
 @pytest.mark.parametrize(
     "state",
     ["initialize", "land", "launch", "shutdown", "start", "stop"],
@@ -171,7 +161,6 @@
     assert state in req.payload.keys()
 
 
-@pytest.mark.forked
 def test_satellite_state_reconfigure_missing(mock_socket_sender, mock_satellite):
     """Test that `reconfigure` command is missing if not implemented."""
     sender = CommandTransmitter("mock_sender", mock_socket_sender)
@@ -195,8 +184,6 @@
     assert "reconfigure" in req.payload.keys()
 
 
-@pytest.mark.forked
->>>>>>> 53fcb2ec
 def test_satellite_wrong_type_payload(mock_socket_sender, mock_satellite):
     """Test unknown cmd reception."""
     sender = CommandTransmitter("mock_sender", mock_socket_sender)
