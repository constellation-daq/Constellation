"""
SPDX-FileCopyrightText: 2024 DESY and the Constellation authors
SPDX-License-Identifier: CC-BY-4.0
"""

import pytest
from unittest.mock import patch, MagicMock
import operator
import threading
import time
import zmq

from constellation.satellite import Satellite

from constellation.chirp import (
    CHIRP_PORT,
    CHIRPBeaconTransmitter,
)

from constellation.cscp import CommandTransmitter
<<<<<<< HEAD
from constellation.cdtp import DataTransmitter
=======
from constellation.controller import BaseController
>>>>>>> b58bac27

# chirp
mock_chirp_packet_queue = []

# satellite
mock_packet_queue_recv = {}
mock_packet_queue_sender = {}
send_port = 11111
recv_port = 22222

CHIRP_OFFER_CTRL = b"\x96\xa9CHIRP%x01\x02\xc4\x10\xc3\x941\xda'\x96_K\xa6JU\xac\xbb\xfe\xf1\xac\xc4\x10:\xb9W2E\x01R\xa2\x93|\xddA\x9a%\xb6\x90\x01\xcda\xa9"  # noqa: E501


# SIDE EFFECTS
def mock_chirp_sock_sendto(buf, addr):
    """Append buf to queue."""
    mock_chirp_packet_queue.append(buf)


def mock_chirp_sock_recvfrom(bufsize):
    """Pop entry from queue."""
    try:
        return mock_chirp_packet_queue.pop(0), ["somehost", CHIRP_PORT]
    except IndexError:
        raise BlockingIOError("no mock data")


@pytest.fixture
def mock_chirp_socket():
    """Mock CHIRP socket calls."""
    with patch("constellation.chirp.socket.socket") as mock:
        mock = mock.return_value
        mock.connected = MagicMock(return_value=True)
        mock.sendto = MagicMock(side_effect=mock_chirp_sock_sendto)
        mock.recvfrom = MagicMock(side_effect=mock_chirp_sock_recvfrom)
        yield mock


@pytest.fixture
def mock_chirp_transmitter(mock_chirp_socket):
    t = CHIRPBeaconTransmitter("mock_sender", "mockstellation", "127.0.0.1")
    yield t


class mocket(MagicMock):
    """Mock socket for a receiver."""

    def __init__(self, *args, **kwargs):
        super().__init__()
        self.port = 0
        # sender/receiver?
        self.endpoint = 0  # 0 or 1

    def _get_queue(self, out: bool):
        """Flip what queue to use depending on direction and endpoint.

        Makes sure that A sends on B's receiving queue and vice-versa.

        """
        if operator.xor(self.endpoint, out):
            return mock_packet_queue_sender
        else:
            return mock_packet_queue_recv

    def send(self, payload, flags=None):
        """Append buf to queue."""
        try:
            self._get_queue(True)[self.port].append(payload)
        except KeyError:
            self._get_queue(True)[self.port] = [payload]

    def send_string(self, payload, flags=None):
        self.send(payload.encode())

    def recv_multipart(self, flags=None):
        """Pop entry from queue."""
        if flags == zmq.NOBLOCK:
            if (
                self.port not in self._get_queue(False)
                or not self._get_queue(False)[self.port]
            ):
                raise zmq.ZMQError("Resource temporarily unavailable")
        else:
            while (
                self.port not in self._get_queue(False)
                or not self._get_queue(False)[self.port]
            ):
                time.sleep(0.01)
        # "pop all"
        r, self._get_queue(False)[self.port][:] = (
            self._get_queue(False)[self.port][:],
            [],
        )
        return r

    def recv(self, flags=None):
        """Pop single entry from queue."""
        if flags == zmq.NOBLOCK:
            if (
                self.port not in self._get_queue(False)
                or not self._get_queue(False)[self.port]
            ):
                raise zmq.ZMQError("Resource temporarily unavailable")
            return self._get_queue(False)[self.port].pop(0)
        else:
            # block
            while (
                self.port not in self._get_queue(False)
                or not self._get_queue(False)[self.port]
            ):
                time.sleep(0.01)
            return self._get_queue(False)[self.port].pop(0)

    def bind(self, host):
        self.port = int(host.split(":")[2])
        print(f"Bound Mocket on {self.port}")

    def connect(self, host):
        self.port = int(host.split(":")[2])
        print(f"Bound Mocket on {self.port}")


@pytest.fixture
def mock_socket_sender():
    mock = mocket()
    mock.return_value = mock
    mock.endpoint = 1
    mock.port = send_port
    yield mock


@pytest.fixture
def mock_socket_receiver():
    mock = mocket()
    mock.return_value = mock
    mock.endpoint = 1
    mock.port = recv_port


@pytest.fixture
def mock_cmd_transmitter(mock_socket_sender):
    t = CommandTransmitter("mock_sender", mock_socket_sender)
    yield t


@pytest.fixture
<<<<<<< HEAD
def mock_data_transmitter(mock_socket_sender):
    t = DataTransmitter("mock_sender", mock_socket_sender)
    yield t


@pytest.fixture
def mock_data_receiver(mock_socket_receiver):
    r = DataTransmitter("mock_receiver", mock_socket_receiver)
    yield r
=======
def mock_satellite(mock_chirp_socket):
    """Create a mock Satellite base instance."""

    def mocket_factory(*args, **kwargs):
        m = mocket()
        return m

    with patch("constellation.base.zmq.Context") as mock:
        mock_context = MagicMock()
        mock_context.socket = mocket_factory
        mock.return_value = mock_context
        s = Satellite(
            "mock_satellite", "mockstellation", 11111, 22222, 33333, "127.0.0.1"
        )
        t = threading.Thread(target=s.run_satellite)
        t.start()
        # give the threads a chance to start
        time.sleep(0.1)
        yield s


@pytest.fixture
def mock_controller(mock_chirp_socket):
    """Create a mock Controller base instance."""

    def mocket_factory(*args, **kwargs):
        m = mocket()
        m.endpoint = 1
        return m

    with patch("constellation.base.zmq.Context") as mock:
        mock_context = MagicMock()
        mock_context.socket = mocket_factory
        mock.return_value = mock_context
        c = BaseController("mock_controller", "mockstellation", "127.0.0.1")
        # give the threads a chance to start
        time.sleep(0.1)
        yield c
>>>>>>> b58bac27
<|MERGE_RESOLUTION|>--- conflicted
+++ resolved
@@ -18,11 +18,8 @@
 )
 
 from constellation.cscp import CommandTransmitter
-<<<<<<< HEAD
 from constellation.cdtp import DataTransmitter
-=======
 from constellation.controller import BaseController
->>>>>>> b58bac27
 
 # chirp
 mock_chirp_packet_queue = []
@@ -169,7 +166,6 @@
 
 
 @pytest.fixture
-<<<<<<< HEAD
 def mock_data_transmitter(mock_socket_sender):
     t = DataTransmitter("mock_sender", mock_socket_sender)
     yield t
@@ -179,7 +175,9 @@
 def mock_data_receiver(mock_socket_receiver):
     r = DataTransmitter("mock_receiver", mock_socket_receiver)
     yield r
-=======
+
+
+@pytest.fixture
 def mock_satellite(mock_chirp_socket):
     """Create a mock Satellite base instance."""
 
@@ -217,5 +215,4 @@
         c = BaseController("mock_controller", "mockstellation", "127.0.0.1")
         # give the threads a chance to start
         time.sleep(0.1)
-        yield c
->>>>>>> b58bac27
+        yield c