"""
SPDX-FileCopyrightText: 2024 DESY and the Constellation authors
SPDX-License-Identifier: EUPL-1.2
"""

import time

from constellation.core.configuration import flatten_config
from constellation.core.message.cscp1 import SatelliteState

# %%%%%%%%%%%%%%%
# TESTS
# %%%%%%%%%%%%%%%


def test_controller_instantiation(mock_controller):
    """Test that we can create the controller."""
    ctrl, _ctx = mock_controller
    assert ctrl.name == "BaseController.mock_controller"


def test_satellite_access_via_array(mock_controller, mock_satellite):
    """Test state cmd reception via satellite array."""
    satellite, _ctx = mock_satellite
    ctrl, _ctx = mock_controller
    timeout = 2
    while timeout > 0 and len(ctrl.constellation.satellites) < 1:
        time.sleep(0.05)
        timeout -= 0.05
    res = ctrl.constellation.Satellite.mock_satellite.get_state()
    assert res.msg == "NEW"


<<<<<<< HEAD
=======
@pytest.mark.forked
def test_ctrl_reconfigure_cmd_missing(mock_controller, mock_satellite):
    """Test that reconfigure is missing in satellite array when absent in sat."""
    timeout = 2
    while timeout > 0 and len(mock_controller.constellation.satellites) < 1:
        time.sleep(0.05)
        timeout -= 0.05

    with pytest.raises(AttributeError):
        mock_controller.constellation.reconfigure({})
    classarr = getattr(mock_controller.constellation, "Satellite")
    with pytest.raises(AttributeError):
        classarr.reconfigure({})
    sat = getattr(classarr, "mock_satellite")
    with pytest.raises(AttributeError):
        sat.reconfigure({})


@pytest.mark.forked
def test_ctrl_reconfigure_call(mock_controller, mock_example_satellite):
    """Test reconfigure calls via satellite array."""
    timeout = 2
    while timeout > 0 and len(mock_controller.constellation.satellites) < 1:
        time.sleep(0.05)
        timeout -= 0.05

    # cannot call reconfigure when in 'NEW'
    res = mock_controller.constellation.MockExampleSatellite.reconfigure({})
    assert not res["MockExampleSatellite.mock_satellite"].success

    # prepare for reconfigure
    res = mock_controller.constellation.MockExampleSatellite.mock_satellite.initialize({})
    assert res.msg == "transitioning"
    res = mock_controller.constellation.MockExampleSatellite.mock_satellite.launch()
    assert res.msg == "transitioning"

    # sat array does not have reconfigure command
    with pytest.raises(AttributeError):
        mock_controller.constellation.reconfigure({})
    # but class has
    res = mock_controller.constellation.MockExampleSatellite.reconfigure({})
    assert res["MockExampleSatellite.mock_satellite"].msg == "transitioning"
    # and so does the satellite itself
    res = mock_controller.constellation.MockExampleSatellite.mock_satellite.reconfigure({})
    assert res.msg == "transitioning"
    # test error handling:
    # This raises an exception (missing cfg dict as argument)
    with pytest.raises(RuntimeError):
        res = mock_controller.constellation.MockExampleSatellite.reconfigure()


@pytest.mark.forked
>>>>>>> 2d849438
def test_satellite_hb_state(mock_controller, mock_satellite):
    """Test heartbeat state check."""
    satellite, _ctx = mock_satellite
    ctrl, _ctx = mock_controller
    timeout = 4
    while timeout > 0 and len(ctrl.states) < 1:
        time.sleep(0.05)
        timeout -= 0.05
    assert timeout > 0, "Timed out while waiting for Satellite to be found."
    assert ctrl.states["Satellite.mock_satellite"] == SatelliteState.NEW
    assert ctrl.state_changes["Satellite.mock_satellite"] == satellite.fsm.last_changed


def test_satellite_init_w_fullcfg(mock_controller, mock_example_satellite, rawconfig):
    """Test cmd reception."""
    satellite, _ctx = mock_example_satellite
    ctrl, _ctx = mock_controller
    timeout = 2
    while timeout > 0 and len(ctrl.constellation.satellites) < 1:
        time.sleep(0.05)
        timeout -= 0.05
    res = ctrl.constellation.MockExampleSatellite.mock_satellite.initialize(rawconfig)
    assert res.msg == "transitioning"
    time.sleep(0.1)
    assert satellite.config._config == flatten_config(rawconfig, "MockExampleSatellite", "mock_satellite")
    assert "current_limit" not in satellite.config._config, "Found unexpected item in Satellite cfg after init"<|MERGE_RESOLUTION|>--- conflicted
+++ resolved
@@ -4,6 +4,8 @@
 """
 
 import time
+
+import pytest
 
 from constellation.core.configuration import flatten_config
 from constellation.core.message.cscp1 import SatelliteState
@@ -31,19 +33,17 @@
     assert res.msg == "NEW"
 
 
-<<<<<<< HEAD
-=======
-@pytest.mark.forked
 def test_ctrl_reconfigure_cmd_missing(mock_controller, mock_satellite):
     """Test that reconfigure is missing in satellite array when absent in sat."""
+    ctrl, _ctx = mock_controller
     timeout = 2
-    while timeout > 0 and len(mock_controller.constellation.satellites) < 1:
+    while timeout > 0 and len(ctrl.constellation.satellites) < 1:
         time.sleep(0.05)
         timeout -= 0.05
 
     with pytest.raises(AttributeError):
-        mock_controller.constellation.reconfigure({})
-    classarr = getattr(mock_controller.constellation, "Satellite")
+        ctrl.constellation.reconfigure({})
+    classarr = getattr(ctrl.constellation, "Satellite")
     with pytest.raises(AttributeError):
         classarr.reconfigure({})
     sat = getattr(classarr, "mock_satellite")
@@ -51,41 +51,39 @@
         sat.reconfigure({})
 
 
-@pytest.mark.forked
 def test_ctrl_reconfigure_call(mock_controller, mock_example_satellite):
     """Test reconfigure calls via satellite array."""
+    ctrl, _ctx = mock_controller
     timeout = 2
-    while timeout > 0 and len(mock_controller.constellation.satellites) < 1:
+    while timeout > 0 and len(ctrl.constellation.satellites) < 1:
         time.sleep(0.05)
         timeout -= 0.05
 
     # cannot call reconfigure when in 'NEW'
-    res = mock_controller.constellation.MockExampleSatellite.reconfigure({})
+    res = ctrl.constellation.MockExampleSatellite.reconfigure({})
     assert not res["MockExampleSatellite.mock_satellite"].success
 
     # prepare for reconfigure
-    res = mock_controller.constellation.MockExampleSatellite.mock_satellite.initialize({})
+    res = ctrl.constellation.MockExampleSatellite.mock_satellite.initialize({})
     assert res.msg == "transitioning"
-    res = mock_controller.constellation.MockExampleSatellite.mock_satellite.launch()
+    res = ctrl.constellation.MockExampleSatellite.mock_satellite.launch()
     assert res.msg == "transitioning"
 
     # sat array does not have reconfigure command
     with pytest.raises(AttributeError):
-        mock_controller.constellation.reconfigure({})
+        ctrl.constellation.reconfigure({})
     # but class has
-    res = mock_controller.constellation.MockExampleSatellite.reconfigure({})
+    res = ctrl.constellation.MockExampleSatellite.reconfigure({})
     assert res["MockExampleSatellite.mock_satellite"].msg == "transitioning"
     # and so does the satellite itself
-    res = mock_controller.constellation.MockExampleSatellite.mock_satellite.reconfigure({})
+    res = ctrl.constellation.MockExampleSatellite.mock_satellite.reconfigure({})
     assert res.msg == "transitioning"
     # test error handling:
     # This raises an exception (missing cfg dict as argument)
     with pytest.raises(RuntimeError):
-        res = mock_controller.constellation.MockExampleSatellite.reconfigure()
+        res = ctrl.constellation.MockExampleSatellite.reconfigure()
 
 
-@pytest.mark.forked
->>>>>>> 2d849438
 def test_satellite_hb_state(mock_controller, mock_satellite):
     """Test heartbeat state check."""
     satellite, _ctx = mock_satellite
